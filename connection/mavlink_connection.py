--- conflicted
+++ resolved
@@ -71,28 +71,21 @@
             self._read_handle.daemon = True
         else:
             self._read_handle = None
-<<<<<<< HEAD
         
         # need a command loop to be able to continually send certain commands
         # at the desired rate when working with PX4
         self._write_handle = threading.Thread(target=self.command_loop)
         self._write_handle.daemon = True
-=======
->>>>>>> de6d0b3f
 
         # management
         self._running = False
         self._target_system = 1
         self._target_component = 1
 
-<<<<<<< HEAD
         # PX4 management
         self._using_px4 = PX4
 
         self._timeout = 5 # seconds to wait of no messages before termination
-=======
-        self._timeout = 5  # seconds to wait of no messages before termination
->>>>>>> de6d0b3f
 
     def dispatch_loop(self):
         """main loop to read from the drone
@@ -139,7 +132,6 @@
             # the appropriate callbacks
             if msg.get_type() == 'GLOBAL_POSITION_INT':
                 # parse out the gps position and trigger that callback
-<<<<<<< HEAD
                 gps = mt.GlobalFrameMessage(timestamp, float(msg.lat)/1e7, 
                                             float(msg.lon)/1e7,
                                             float(msg.alt)/1000)
@@ -148,15 +140,6 @@
                 # parse out the velocity and trigger that callback
                 vel = mt.LocalFrameMessage(timestamp, float(msg.vx)/100,
                                            float(msg.vy)/100, float(msg.vx)/100)
-=======
-                gps = mt.GlobalFrameMessage(
-                    timestamp, float(msg.lat) / 1e7, float(msg.lon) / 1e7, float(msg.alt) / 1000
-                )
-                self.notify_message_listeners(mt.MSG_GLOBAL_POSITION, gps)
-
-                # parse out the velocity and trigger that callback
-                vel = mt.LocalFrameMessage(timestamp, float(msg.vx) / 100, float(msg.vy) / 100, float(msg.vx) / 100)
->>>>>>> de6d0b3f
                 self.notify_message_listeners(mt.MSG_VELOCITY, vel)
 
             elif msg.get_type() == 'HEARTBEAT':
@@ -185,15 +168,9 @@
                 self.notify_message_listeners(mt.MSG_VELOCITY, vel)
 
             elif msg.get_type() == 'HOME_POSITION':
-<<<<<<< HEAD
                 home = mt.GlobalFrameMessage(timestamp, float(msg.latitude)/1e7,
                                              float(msg.longitude)/1e7,
                                              float(msg.altitude)/1000)
-=======
-                home = mt.GlobalFrameMessage(
-                    timestamp, float(msg.latitude) / 1e7, float(msg.longitude) / 1e7, float(msg.altitude) / 1000
-                )
->>>>>>> de6d0b3f
                 self.notify_message_listeners(mt.MSG_GLOBAL_HOME, home)
 
             elif msg.get_type() == 'SCALED_IMU':
@@ -212,7 +189,6 @@
                 # TODO parse orientation
                 direction = 0
                 orientation = msg.orientation
-<<<<<<< HEAD
                 meas = mt.DistanceSensorMessage(timestamp,
                                                 float(msg.min_distance)/100,
                                                 float(msg.max_distance)/100,
@@ -229,19 +205,6 @@
             # DEBUG
             elif msg.get_type() == 'STATUSTEXT':
                 print("[autopilot message] " + msg.text.decode("utf-8"))
-=======
-                meas = mt.DistanceSensorMessage(
-                    timestamp,
-                    float(msg.min_distance) / 100,
-                    float(msg.max_distance) / 100, direction,
-                    float(msg.current_distance) / 100, float(msg.covariance) / 100
-                )
-                self.notify_message_listeners(mt.MSG_DISTANCE_SENSOR, meas)
-
-            #elif msg.get_type() == 'POSITION_TARGET_LOCAL_NED':
-            # DEBUG
-            #print(msg)
->>>>>>> de6d0b3f
 
             #elif msg.get_type() == 'ATTITUDE':
 
@@ -350,17 +313,10 @@
             # send a heartbeat message back, since this needs to be constantly sent so the autopilot knows this exists
             if msg.get_type() == 'HEARTBEAT':
                 # send -> type, autopilot, base mode, custom mode, system status
-<<<<<<< HEAD
                 outmsg = self._master.mav.heartbeat_encode(mavutil.mavlink.MAV_TYPE_GCS,
                                            mavutil.mavlink.MAV_AUTOPILOT_INVALID,
                                            0, 0, mavutil.mavlink.MAV_STATE_ACTIVE)
                 self.send_message(outmsg)
-=======
-                self._master.mav.heartbeat_send(
-                    mavutil.mavlink.MAV_TYPE_GCS, mavutil.mavlink.MAV_AUTOPILOT_INVALID, 0, 0,
-                    mavutil.mavlink.MAV_STATE_ACTIVE
-                )
->>>>>>> de6d0b3f
 
             # pass the message along to be handled by this class
             return msg
@@ -409,34 +365,11 @@
             param7: param7 (z) as defined by the specific command (default: {0})
         """
         confirmation = 0  # may want this as an input.... used for repeat messages
-<<<<<<< HEAD
         msg = self._master.mav.command_long_encode(
             self._target_system, self._target_component,
             command_type, confirmation,
             param1, param2, param3, param4, param5, param6, param7)
         self.send_message(msg)
-=======
-        self._master.mav.command_long_send(
-            self._target_system, self._target_component, command_type, confirmation, param1, param2, param3, param4,
-            param5, param6, param7
-        )
-
-    def start(self):
-        # start the main thread
-        self._running = True
-        if self._threaded:
-            self._read_handle.start()
-        else:
-            # NOTE: this is a full blocking function here!!
-            self.dispatch_loop()
-
-    def stop(self):
-        self._running = False
-        if self._threaded:
-            self._read_handle.join()
-        else:
-            self._master.close()
->>>>>>> de6d0b3f
 
     def arm(self):
         # send an arm command through mavlink
@@ -463,36 +396,23 @@
         # TODO: convert the attitude to a quaternion
         q = [0, 0, 0, 0]
         mask = 0b00000111
-<<<<<<< HEAD
         msg = self._master.mav.set_attitude_target_encode(
             time_boot_ms, self._target_system, self._target_component, mask,
             q, 0, 0, 0, collective)
         self.send_message(msg)
-=======
-        self._master.mav.set_attitude_target_send(
-            time_boot_ms, self._target_system, self._target_component, mask, q, 0, 0, 0, collective
-        )
->>>>>>> de6d0b3f
 
     def cmd_attitude_rate(self, yaw_rate, pitch_rate, roll_rate, collective):
         time_boot_ms = 0  # this does not need to be set to a specific time
         q = [0, 0, 0, 0]
         mask = 0b10000000
-<<<<<<< HEAD
         msg = self._master.mav.set_attitude_target_encode(
             time_boot_ms, target_system, target_component, mask,
             q, roll_rate, pitch_rate, yaw_rate, collective)
         self.send_message(msg)    
-=======
-        self._master.mav.set_attitude_target_send(
-            time_boot_ms, target_system, target_component, mask, q, roll_rate, pitch_rate, yaw_rate, collective
-        )
->>>>>>> de6d0b3f
 
     def cmd_velocity(self, vn, ve, vd, heading):
         time_boot_ms = 0  # this does not need to be set to a specific time
         mask = (MASK_IGNORE_YAW_RATE | MASK_IGNORE_ACCELERATION | MASK_IGNORE_POSITION)
-<<<<<<< HEAD
         msg = self._master.mav.set_position_target_local_ned_encode(
             time_boot_ms, self._target_system, self._target_component,
             mavutil.mavlink.MAV_FRAME_LOCAL_NED, mask,
@@ -501,12 +421,6 @@
             0, 0, 0,
             heading, 0)
         self.send_message(msg)
-=======
-        self._master.mav.set_position_target_local_ned_send(
-            time_boot_ms, self._target_system, self._target_component, mavutil.mavlink.MAV_FRAME_LOCAL_NED, mask, 0, 0,
-            0, vn, ve, vd, 0, 0, 0, heading, 0
-        )
->>>>>>> de6d0b3f
 
     def cmd_motors(self, motor1, motor2, motor3, motor4):
         # TODO: implement this
@@ -516,7 +430,6 @@
         time_boot_ms = 0  # this does not need to be set to a specific time
         mask = MASK_IS_LOITER
         mask = (MASK_IGNORE_YAW_RATE | MASK_IGNORE_ACCELERATION | MASK_IGNORE_VELOCITY)
-<<<<<<< HEAD
         msg = self._master.mav.set_position_target_local_ned_encode(
             time_boot_ms, self._target_system, self._target_component,
             mavutil.mavlink.MAV_FRAME_LOCAL_NED, mask,
@@ -525,12 +438,6 @@
             0, 0, 0,
             heading, 0)
         self.send_message(msg)
-=======
-        self._master.mav.set_position_target_local_ned_send(
-            time_boot_ms, self._target_system, self._target_component, mavutil.mavlink.MAV_FRAME_LOCAL_NED, mask, n, e,
-            d, 0, 0, 0, 0, 0, 0, heading, 0
-        )
->>>>>>> de6d0b3f
 
     def takeoff(self, n, e, d):
         # for mavlink to PX4 need to specify the NED location for landing
@@ -539,7 +446,6 @@
         time_boot_ms = 0  # this does not need to be set to a specific time
         mask = MASK_IS_TAKEOFF
         mask |= (MASK_IGNORE_YAW_RATE | MASK_IGNORE_YAW | MASK_IGNORE_ACCELERATION | MASK_IGNORE_VELOCITY)
-<<<<<<< HEAD
         msg = self._master.mav.set_position_target_local_ned_encode(
             time_boot_ms, self._target_system, self._target_component,
             mavutil.mavlink.MAV_FRAME_LOCAL_NED, mask,
@@ -548,12 +454,6 @@
             0, 0, 0,
             0, 0)
         self.send_message(msg)
-=======
-        self._master.mav.set_position_target_local_ned_send(
-            time_boot_ms, self._target_system, self._target_component, mavutil.mavlink.MAV_FRAME_LOCAL_NED, mask, n, e,
-            d, 0, 0, 0, 0, 0, 0, 0, 0
-        )
->>>>>>> de6d0b3f
 
     def land(self, n, e):
         # for mavlink to PX4 need to specify the NED location for landing
@@ -563,7 +463,6 @@
         time_boot_ms = 0  # this does not need to be set to a specific time
         mask = MASK_IS_LAND
         mask |= (MASK_IGNORE_YAW_RATE | MASK_IGNORE_YAW | MASK_IGNORE_ACCELERATION | MASK_IGNORE_VELOCITY)
-<<<<<<< HEAD
         msg = self._master.mav.set_position_target_local_ned_encode(
             time_boot_ms, self._target_system, self._target_component,
             mavutil.mavlink.MAV_FRAME_LOCAL_NED, mask,
@@ -572,12 +471,6 @@
             0, 0, 0,
             0, 0)
         self.send_message(msg)
-=======
-        self._master.mav.set_position_target_local_ned_send(
-            time_boot_ms, self._target_system, self._target_component, mavutil.mavlink.MAV_FRAME_LOCAL_NED, mask, n, e,
-            d, 0, 0, 0, 0, 0, 0, 0, 0
-        )
->>>>>>> de6d0b3f
 
     def set_home_position(self, lat, lon, alt):
         self.send_long_command(mavutil.mavlink.MAV_CMD_DO_SET_HOME, 0, 0, 0, 0, lat, lon, alt)